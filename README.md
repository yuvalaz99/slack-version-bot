--- conflicted
+++ resolved
@@ -1,137 +1,78 @@
-<<<<<<< HEAD
-# Slack Version Bot
-
-This project is a Slack chatbot that helps developers easily find the versions of their running applications. The bot lists all running pods in a Kubernetes cluster along with their uptime and version. It also has a command to get the last X lines of logs for a specific service.
-
-The bot is production-ready, secure, and offers a seamless developer experience. 
-## Key Features
-- **Security:** The bot scans and censors all sensitive data found in the logs using Microsoft Presidio and TruffleHog, ensuring that sensitive information is not visible in Slack.
-- **Helm-based Deployment:** The services are deployed using the same Helm chart for easy management.
-- **Modular Design:** The bot's functionality can be easily modified, allowing you to change how the application version is fetched and define the service label selection strategy without rebuilding the code.
-
-
-## Dependencies and Tools
-### Dependencies
-- Python >=3.9
-- Trufflehug >=3.82.0
-### Tools
-The bot utilizes the following tools to enhance security by scanning and censoring for sensitive data:
-
-**Microsoft Presidio:** This tool is designed for data protection, providing the ability to identify and redact sensitive information, such as credit card numbers and personally identifiable information (PII), from various sources, including logs. [Learn more about Microsoft Presidio](https://github.com/microsoft/presidio).
-
-**TruffleHog:** TruffleHog scans files for sensitive information, especially credentials and API keys, helping to identify and prevent the accidental exposure of secrets in your logs. [Explore TruffleHog](https://github.com/trufflesecurity/trufflehogs).
-
-## Getting Started
-
-### Installation
-
-1. **Install Trufflehug**
-```bash
-  curl -sSfL https://raw.githubusercontent.com/trufflesecurity/trufflehog/main/scripts/install.sh | sh -s -- -b /usr/local/bin
-```
-2. **Install Poetry (dependency manager)**
-```bash
-  python3 -m pip install --user pipx && python3 -m pipx ensurepath && pipx install poetry==1.8.0 
-```
-3. **Install Dependencies**
-```bash
-cd app/
-poetry install
-```
-4. **Set Up Kubernetes Config File:** Ensure you have your Kubernetes config file (usually located at ~/.kube/config) properly configured to connect to your cluster.
-
-5. **Set Environment Variables**
-
-| Variable | Type | Required | Description |
-| --- | --- | --- | --- |
-| SLACK_BOT_TOKEN | string | true | Slack bot token |
-| SLACK_APP_TOKEN | string | true | Slack app token |
-| LOG_LEVEL | string | false | Log level |
-| APPLICATION_LABEL_SELECTOR_KEY | string | false | Label key that represent the serivce identity |
-| APPLICATION_VERSION_URL | string | false | From what url to fetch the service version |
-
-6. **Run the application**
-```bash
-cd src/
-python3 app.py
-```
-=======
-
-# Slack Version Bot
-
-This project is a Slack chatbot that helps developers easily find the versions of their running applications. The bot lists all running pods in a Kubernetes cluster along with their uptime and version. It also has a command to get the logs for a specific service.
-
-The bot is production-ready, secure, and offers a seamless developer experience. 
-## Key Features
-- **Security:** The bot scans and censors all sensitive data found in the logs using Microsoft Presidio and TruffleHog, ensuring that sensitive information is not visible in Slack.
-- **Helm-based Deployment:** The services are deployed using the same Helm chart for easy management.
-- **Modular Design:** The bot's functionality can be easily modified, allowing you to change how the application version is fetched and define the service label selection strategy without rebuilding the code.
-
-## Demos
-<details>
-  <summary>Applications Version Demo</summary>
-  <video src='https://github.com/user-attachments/assets/b327c6b4-339e-4f91-8b0c-6acd2329869a' width=180/> 
-</details>
-<details>
-  <summary>Logs Demo</summary>
-  <video src='https://github.com/user-attachments/assets/929df853-1efc-42d1-9e6d-7e8206fdce11' width=180/> 
-</details>
-
-## Dependencies and Tools
-### Dependencies
-- Python >=3.9
-- Trufflehug >=3.82.0
-### Tools
-The bot utilizes the following tools to enhance security by scanning and censoring for sensitive data:
-
-- **Microsoft Presidio:** This tool is designed for data protection, providing the ability to identify and redact sensitive information, such as credit card numbers and personally identifiable information (PII), from various sources, including logs. [Explore Microsoft Presidio](https://github.com/microsoft/presidio).
-
-- **TruffleHog:** TruffleHog scans files for sensitive information, especially credentials and API keys, helping to identify and prevent the accidental exposure of secrets from your logs. [Explore TruffleHog](https://github.com/trufflesecurity/trufflehogs).
-
-## Getting Started
-
-### Installation
-
-Slack bot creation and configuration not described here and should be done manually. 
-
-1. **Install Trufflehug**
-```bash
-  curl -sSfL https://raw.githubusercontent.com/trufflesecurity/trufflehog/main/scripts/install.sh | sh -s -- -b /usr/local/bin
-```
-2. **Install Poetry (dependency manager)**
-```bash
-  python3 -m pip install --user pipx && python3 -m pipx ensurepath && pipx install poetry==1.8.0 
-```
-3. **Install Dependencies**
-```bash
-cd app/
-poetry install
-```
-4. **Set Up Kubernetes Config File:** Ensure you have your Kubernetes config file (usually located at ~/.kube/config) properly configured to connect to your cluster.
-
-5. **Set Environment Variables**
-
-| Variable | Type | Required | Description |
-| --- | --- | --- | --- |
-| SLACK_BOT_TOKEN | string | true | Slack bot token |
-| SLACK_APP_TOKEN | string | true | Slack app token |
-| LOG_LEVEL | string | false | Log level |
-| APPLICATION_LABEL_SELECTOR_KEY | string | false | Label key that represent the serivce identity |
-| APPLICATION_VERSION_URL | string | false | From what url to fetch the service version |
-
-6. **Run the application**
-```bash
-cd src/
-python3 app.py
-```
-
-
-
-
- 
-
-
- 
-
-
->>>>>>> f75d4736
+
+# Slack Version Bot
+
+This project is a Slack chatbot that helps developers easily find the versions of their running applications. The bot lists all running pods in a Kubernetes cluster along with their uptime and version. It also has a command to get the logs for a specific service.
+
+The bot is production-ready, secure, and offers a seamless developer experience. 
+## Key Features
+- **Security:** The bot scans and censors all sensitive data found in the logs using Microsoft Presidio and TruffleHog, ensuring that sensitive information is not visible in Slack.
+- **Helm-based Deployment:** The services are deployed using the same Helm chart for easy management.
+- **Modular Design:** The bot's functionality can be easily modified, allowing you to change how the application version is fetched and define the service label selection strategy without rebuilding the code.
+
+## Demos
+<details>
+  <summary>Applications Version Demo</summary>
+  <video src='https://github.com/user-attachments/assets/b327c6b4-339e-4f91-8b0c-6acd2329869a' width=180/> 
+</details>
+<details>
+  <summary>Logs Demo</summary>
+  <video src='https://github.com/user-attachments/assets/929df853-1efc-42d1-9e6d-7e8206fdce11' width=180/> 
+</details>
+
+## Dependencies and Tools
+### Dependencies
+- Python >=3.9
+- Trufflehug >=3.82.0
+### Tools
+The bot utilizes the following tools to enhance security by scanning and censoring for sensitive data:
+
+- **Microsoft Presidio:** This tool is designed for data protection, providing the ability to identify and redact sensitive information, such as credit card numbers and personally identifiable information (PII), from various sources, including logs. [Explore Microsoft Presidio](https://github.com/microsoft/presidio).
+
+- **TruffleHog:** TruffleHog scans files for sensitive information, especially credentials and API keys, helping to identify and prevent the accidental exposure of secrets from your logs. [Explore TruffleHog](https://github.com/trufflesecurity/trufflehogs).
+
+## Getting Started
+
+### Installation
+
+Slack bot creation and configuration not described here and should be done manually. 
+
+1. **Install Trufflehug**
+```bash
+  curl -sSfL https://raw.githubusercontent.com/trufflesecurity/trufflehog/main/scripts/install.sh | sh -s -- -b /usr/local/bin
+```
+2. **Install Poetry (dependency manager)**
+```bash
+  python3 -m pip install --user pipx && python3 -m pipx ensurepath && pipx install poetry==1.8.0 
+```
+3. **Install Dependencies**
+```bash
+cd app/
+poetry install
+```
+4. **Set Up Kubernetes Config File:** Ensure you have your Kubernetes config file (usually located at ~/.kube/config) properly configured to connect to your cluster.
+
+5. **Set Environment Variables**
+
+| Variable | Type | Required | Description |
+| --- | --- | --- | --- |
+| SLACK_BOT_TOKEN | string | true | Slack bot token |
+| SLACK_APP_TOKEN | string | true | Slack app token |
+| LOG_LEVEL | string | false | Log level |
+| APPLICATION_LABEL_SELECTOR_KEY | string | false | Label key that represent the serivce identity |
+| APPLICATION_VERSION_URL | string | false | From what url to fetch the service version |
+
+6. **Run the application**
+```bash
+cd src/
+python3 app.py
+```
+
+
+
+
+ 
+
+
+ 
+
+